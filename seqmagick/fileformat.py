"""
Mappings from file extensions to biopython types
"""
import os.path

# Define mappings in a dictionary with extension : BioPython_file_type.
EXTENSION_TO_TYPE = {'.aln': 'clustal',
                     '.afa': 'fasta',
                     '.fa': 'fasta',
                     '.faa': 'fasta',
                     '.fasta': 'fasta',
                     '.fastq': 'fastq',
                     '.ffn': 'fasta',
                     '.fna': 'fasta',
                     '.frn': 'fasta',
                     '.gb': 'genbank',
                     '.gbk': 'genbank',
                     '.needle': 'emboss',
                     '.phy': 'phylip',
                     '.phylip': 'phylip',
<<<<<<< HEAD
                     '.qual', 'qual',
=======
                     '.qual': 'qual',
>>>>>>> 1fa15953
                     '.sff': 'sff',
                     '.sth': 'stockholm',
                     '.sto': 'stockholm',
                     }


class UnknownExtensionError(ValueError):
    pass


def from_extension(extension):
    """
    Look up the BioPython file type corresponding with input extension.

    Lookup is case insensitive; the extension is presumed to start with a '.'
    """
    if not extension.startswith('.'):
        raise ValueError("Extensions must begin with a period.")
    try:
        return EXTENSION_TO_TYPE[extension.lower()]
    except KeyError:
        raise UnknownExtensionError("SeqMagick does not know how to handle " +
                "files with extensions like this: " + extension)


def from_filename(file_name):
    """
    Lookup the BioPython file type corresponding to an input file name.
    """
    extension = os.path.splitext(file_name)[1]
    return from_extension(extension)<|MERGE_RESOLUTION|>--- conflicted
+++ resolved
@@ -18,11 +18,7 @@
                      '.needle': 'emboss',
                      '.phy': 'phylip',
                      '.phylip': 'phylip',
-<<<<<<< HEAD
-                     '.qual', 'qual',
-=======
                      '.qual': 'qual',
->>>>>>> 1fa15953
                      '.sff': 'sff',
                      '.sth': 'stockholm',
                      '.sto': 'stockholm',
