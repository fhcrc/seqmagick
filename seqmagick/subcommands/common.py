--- conflicted
+++ resolved
@@ -24,6 +24,7 @@
     if start < 0 or stop < start:
         msg = "{0} is not a valid, 1-indexed range.".format(string)
         raise argparse.ArgumentTypeError(msg)
+
     return slice(start, stop)
 
 
@@ -52,7 +53,7 @@
         return result
     return inner
 
-<<<<<<< HEAD
+
 def partial_append_action(fn, argument_keys=None):
     """
     Creates a new class extending argparse.Action, which appends a
@@ -85,6 +86,7 @@
                 default=default,
                 required=required,
                 metavar=metavar,
+                type=type,
                 help=help, **kwargs)
 
         def __call__(self, parser, namespace, values, option_string=None):
@@ -108,7 +110,7 @@
             setattr(namespace, self.dest, items)
 
     return PartialAppendAction
-=======
+
 
 def positive_value(target_type):
     """
@@ -122,5 +124,4 @@
                     string)
         return value
 
-    return inner
->>>>>>> bff7762a
+    return inner