--- conflicted
+++ resolved
@@ -7,12 +7,7 @@
 import string
 import subprocess
 import sys
-<<<<<<< HEAD
-=======
-import string
-import shutil
 import tempfile
->>>>>>> be64b986
 
 from Bio import SeqIO
 from Bio.Align.Applications import MuscleCommandline
