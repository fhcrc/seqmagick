--- conflicted
+++ resolved
@@ -3,11 +3,7 @@
 import argparse
 import os
 import sys
-<<<<<<< HEAD
-=======
-import argparse
 import tempfile
->>>>>>> be64b986
 
 from seqmagick.magickwrap import MagickWrap
 
@@ -134,13 +130,8 @@
     for subcommand in subparsers.choices.keys():
         if subcommand == 'help': continue
         subparser = subparsers.choices[subcommand]
-<<<<<<< HEAD
-        subparser.add_argument('--tmp', dest='tmp_dir', default='/tmp',
-                                help='Temporary directory for working file. Default is /tmp.')
-=======
-        subparser.add_argument('--tmp', dest='tmp_dir', default=tempfile.gettempdir(), 
+        subparser.add_argument('--tmp', dest='tmp_dir', default=tempfile.gettempdir(),
                                 help='Temporary directory for working file. Default is %(default)s.')
->>>>>>> be64b986
         subparser.add_argument('--debug', action='store_true', help='Enable debug output')
         subparser.add_argument('--verbose', action='store_true', help='Enable verbose output')
 
