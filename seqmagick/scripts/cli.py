--- conflicted
+++ resolved
@@ -195,7 +195,6 @@
     """
     Add shared arguments to the convert or mogrify subparser.
     """
-<<<<<<< HEAD
     subparser.add_argument('--cut', dest='cut', metavar="start:end",
         type=cut_range, help='1-indexed start and end positions for '
         'cutting sequences, : separated.  Includes last item.')
@@ -238,43 +237,10 @@
     subparser.add_argument('--pattern-exclude', metavar='regex',
         dest='pattern_exclude', help='Filter out sequences by regular '
         'expression in name')
-=======
-    subparser.add_argument('--cut', dest='cut', metavar="start:end", type=cut_range,
-                        help='1-indexed start and end positions for cutting sequences, : separated.  Includes last item.')
-    subparser.add_argument('--dashgap', action='store_true',
-                        help='Change . and : into - for all sequences')
-    subparser.add_argument('--deduplicateseqs', action='store_true',
-                        help='Remove any duplicate sequences by sequence content, keep the first instance seen')
-    subparser.add_argument('--deduplicatetaxa', action='store_true',
-                        help='Remove any duplicate sequences by ID, keep the first instance seen')
-    subparser.add_argument('--firstname', action='store_true',
-                        help='Take only the first whitespace-delimited word as the name of the sequence')
-    subparser.add_argument('--head', metavar='N', dest='head', type=int, help='Trim down to top N sequences')
-    subparser.add_argument('--linewrap', dest='linewrap', metavar='N', type=int,
-            help='Adjust line wrap for sequence strings.  When N is 0, '
-                 'all line breaks are removed. Only fasta files are supported for the output format.')
-    subparser.add_argument('--lower', action='store_true', help='Translate the sequences to lower case')
-    subparser.add_argument('--maxlength', dest='max_length', metavar='N',
-                           type=int, help='Discard any sequences beyond '
-                           'the specified maximum length.  This operation occurs *before* all length-changing '
-                           'options such as cut and squeeze.')
-    subparser.add_argument('--minlength', dest='min_length', metavar='N',
-                           type=int, help='Discard any sequences less than '
-                           'the specified minimum length.  This operation occurs *before* all length-changing '
-                           'options such as cut and squeeze.')
-    subparser.add_argument('--name-suffix', metavar='SUFFIX', dest='name_suffix',
-                        help='Append a suffix to all IDs.')
-    subparser.add_argument('--name-prefix', metavar='PREFIX', dest='name_prefix',
-                        help='Insert a prefix for all IDs.')
-    subparser.add_argument('--pattern-include', metavar='regex', dest='pattern_include',
-                        help='Filter the sequences by regular expression in name')
-    subparser.add_argument('--pattern-exclude', metavar='regex', dest='pattern_exclude',
-                        help='Filter out sequences by regular expression in name')
     subparser.add_argument('--pattern-replace',
                         metavar=('search_pattern', 'replace_pattern'), nargs=2,
                         help='Replace regex pattern "search_pattern" with '
                              '"replace_pattern" in sequence ID')
->>>>>>> a1999bc7
     subparser.add_argument('--prune-empty', action="store_true", default=False,
                         help="Prune sequences containing only gaps ('-')")
     subparser.add_argument('--reverse', action='store_true', dest='reverse',
